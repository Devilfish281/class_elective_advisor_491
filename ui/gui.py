# ui/gui.py
import csv
import json
import logging
import os
import sqlite3
import threading
import time
import tkinter as tk
from tkinter import PhotoImage, messagebox, ttk
from PIL import Image, ImageTk
from typing import Optional

import bcrypt  # For password hashing (if needed in future)

from ai_integration.ai_module import (  # AI integration
    _parse_degree_electives_csv,
    get_recommendations_ai,
)
from database import db_add  # For database interactions
from database.db_operations import get_degree_levels 
from database.db_operations import get_degrees  
from database.db_operations import get_jobs_by_degree  
from database.db_operations import save_user_preferences 
from database.db_operations import get_colleges, get_departments, get_user_preferences

# Import About dialog
<<<<<<< HEAD
from ui.app_version import show_about_dialog  # Added Code
from ui.gui_titanpark_integration import show_parking_helper, show_parking_history_helper
=======
from ui.app_version import show_about_dialog
from ui.gui_titanpark_integration import show_parking_helper
from ui import theme  # NEW: TitanPark-themed colors and styles
>>>>>>> 67f33656

logger = logging.getLogger(__name__)  # Reuse the global logger

# --- TitanPark-inspired theme (NEW) ---
TP_BG = "#020814"          # dark background
TP_SIDEBAR_BG = "#050B18"  # sidebar background
TP_CARD_BG = "#101827"     # card / panel background
TP_ACCENT = "#FF7900"      # accent orange
TP_TEXT_PRIMARY = "#F9FAFB"
TP_TEXT_MUTED = "#9CA3AF"

# Use the same family name as your TitanPark Flutter app here.
# If the font is not installed, Tk will fall back gracefully.
TP_FONT_FAMILY = "Museo Sans"  # change to your actual font name if different

BASE_FONT = (TP_FONT_FAMILY, 11)
HEADER_FONT = (TP_FONT_FAMILY, 16, "bold")
SUBHEADER_FONT = (TP_FONT_FAMILY, 13, "bold")


# Global variables for login status and current users
login_status = False
current_user = None
status_var = None

# Dictionary to store navigation buttons
nav_buttons = {}

# Dictionary to store loaded icons
nav_icons = {}


def get_db_connection():
    """Returns a new database connection."""
    try:
        conn = sqlite3.connect("db/ai_advice.db")
        return conn
    except sqlite3.Error as e:
        logger.error("Database connection error: %s", e)
        return None


# Highlights active buttons
def set_active_button(label):
    for name, btn in nav_buttons.items():
        if name == label:
            btn.config(style="Active.TButton")
        else:
            btn.config(style="TButton")


def main_int_ui() -> None:
    """Initializes and runs the main interface of the Smart Elective Advisor."""

    logger.info("Initializing the Smart Elective Advisor GUI.")

        # Minimal Tkinter window (UPDATED STYLING)
    root = tk.Tk()
    theme.init_fonts(root)
    theme.apply_root_theme(root)
    root.title("Smart Elective Advisor with TitanPark")
    root.geometry("1200x800")
    root.configure(bg=TP_BG)  # New dark background

    # Grid Layout
    root.columnconfigure(0, weight=0)  # Navigation Menu
    root.columnconfigure(1, weight=1)  # Content Display
    root.rowconfigure(0, weight=1)

    # Create Navigation Menu Frame (UPDATED COLORS)
    nav_frame = tk.Frame(
        root,
        width=250,
        relief="flat",
        bg=TP_SIDEBAR_BG, 
    )
    nav_frame.grid(row=0, column=0, sticky="ns")
    nav_frame.grid_propagate(False)
    nav_frame.columnconfigure(0, weight=1)
    theme.style_sidebar_frame(nav_frame)  # NEW: TitanPark sidebar styling

    # Content Area (UPDATED COLORS)
    content_frame = tk.Frame(
        root,
        bg=TP_BG,      
        relief="flat", 
        bd=0,  
    )

    content_frame.grid(row=0, column=1, sticky="nsew", padx=5, pady=5)
<<<<<<< HEAD
    content_frame.set_active_button = set_active_button
=======
    theme.style_main_frame(content_frame)  # NEW: TitanPark content background
>>>>>>> 67f33656

    # Styles for sidebar buttons (UPDATED FOR TITANPARK LOOK)
    style = ttk.Style()
    style.theme_use("clam")

    style.configure(
        "TButton",
        padding=10,
        anchor="w",
        font=BASE_FONT,  
        background=TP_SIDEBAR_BG, 
        foreground=TP_TEXT_MUTED, 
    )
    style.map(
        "TButton",
        background=[
            ("pressed", TP_ACCENT),
            ("active", TP_ACCENT),
        ],
        foreground=[
            ("pressed", TP_TEXT_PRIMARY),
            ("active", TP_TEXT_PRIMARY),
        ],
    )

    style.configure(
        "Active.TButton",
        padding=10,
        anchor="w",
        font=(TP_FONT_FAMILY, 11, "bold"),
        background=TP_ACCENT, 
        foreground=TP_TEXT_PRIMARY, 
    )

    theme.init_sidebar_styles(style)  # NEW: TitanPark button styles

    # Status bar at the bottom
    global status_var
    status_var = tk.StringVar()
    status_var.set("Not logged in")

    status_bar = tk.Label(
        root,
        textvariable=status_var,
        bd=0,
        relief="flat",
        anchor="w",
        bg=TP_SIDEBAR_BG, 
        fg=TP_TEXT_MUTED, 
        font=BASE_FONT,  
    )

    status_bar.grid(row=1, column=0, columnspan=2, sticky="ew")
    theme.style_status_bar(status_bar)  # NEW: Titan-style status bar

    # Menu Items
    menu_items = [
        ("Home", "icons/home.png", show_home),
        ("Login", "icons/login.png", show_login),
        ("Logout", "icons/logout.png", show_logout),
        ("Registration", "icons/register.png", show_registration),
        ("Preferences", "icons/preferences.png", show_preferences),
        ("Recommendations", "icons/recommendations.png", show_recommendations),
        ("Profile", "icons/profile.png", show_profile),
<<<<<<< HEAD
        ("Parking", "icons/parking.png", show_parking_helper),  # Added Code
        ("Parking History", "icons/parking-area.png", show_parking_history_helper),
=======
        ("Parking", "icons/parking.png", show_parking_helper),  
>>>>>>> 67f33656
        ("Help", "icons/help.png", show_help),
    ]

    # Creates Navigation buttons with icons
    for i, (label, icon_path, command) in enumerate(menu_items):
        try:
            icon = PhotoImage(file=icon_path)
            nav_icons[label] = icon
            btn = ttk.Button(
                nav_frame,
                text=label,
                image=icon,
                compound="left",
                command=lambda c=command: c(content_frame),
            )
        except Exception as e:
            logger.warning(f"Could not load icon {icon_path}: {e}")
            btn = ttk.Button(
                nav_frame, text=label, command=lambda c=command: c(content_frame)
            )

        btn.grid(row=i, column=0, padx=10, pady=5, sticky="ew")
        nav_buttons[label] = btn

    # Sets inital state of navigation buttons on login status
    update_nav_buttons()
    # Show home screen first
    show_home(content_frame)

    def _on_close():
        logger.info("GUI received close request; shutting down.")
        root.destroy()

    root.protocol("WM_DELETE_WINDOW", _on_close)

    # Start the Tk mainloop (this call blocks until the window closes)
    try:
        root.mainloop()
    except Exception:
        logger.exception("Error in GUI mainloop")
        raise


def clear_content(frame):
    """Remove all widgets from the content area."""
    for widget in frame.winfo_children():
        widget.destroy()


def update_nav_buttons():
    """Updates the state of navigation buttons based on login status"""
    global login_status, current_user
    if login_status and current_user:
        # Show logout button, hide login button
        nav_buttons["Logout"].grid()
        nav_buttons["Login"].grid_remove()  # removes login button
        nav_buttons["Registration"].grid_remove()  # removes registration button

        # Enable other buttons
        nav_buttons["Home"].config(state="normal")
        nav_buttons["Preferences"].config(state="normal")
        nav_buttons["Recommendations"].config(state="normal")
        nav_buttons["Profile"].config(state="normal")
        nav_buttons["Help"].config(state="normal")
    else:
        # Show Login button, hide Logout button
        nav_buttons["Login"].grid()
        nav_buttons["Logout"].grid_remove()

        # Disable other buttons
        nav_buttons["Home"].config(state="normal")
        nav_buttons["Preferences"].config(state="disabled")
        nav_buttons["Recommendations"].config(state="disabled")
        nav_buttons["Profile"].config(state="disabled")
        nav_buttons["Help"].config(state="normal")


# Test user data
"""
users = {
    "student@test.com": {   
    "password": "password123",
    "first_name": "Test",
    "last_name": "Student"
    }
}
"""


def show_home(frame):
    """Displays the Home Dashboard"""
    set_active_button("Home")
    clear_content(frame)
    theme.style_main_frame(frame)

    card = tk.Frame(
        frame,
        bg=theme.CARD_BG,
        bd=0,
        highlightthickness=1,
        highlightbackground=theme.CARD_BORDER
    )
    card.pack(padx=40, pady=60, fill="x")

    label = tk.Label(
        card,
        text="Welcome to Smart Elective Advisor with TitanPark",
        font=(TP_FONT_FAMILY, 18, "bold"),
        bg=theme.CARD_BG,
        fg=theme.TEXT_PRIMARY,
    )
    label.pack(padx=24, pady=(20, 8), anchor="w")

    info_text = (
        "The Smart Elective Advisor helps CS students select the best elective courses based on their "
        "interests, career aspirations, and academic performance. Navigate through the menu to get started."
    )
    info = tk.Label(
        card,
        text=info_text,
        wraplength=700,
        justify="left",
        bg=theme.CARD_BG,
        fg=theme.TEXT_MUTED,
        font=theme.FONT_BODY,
    )
    info.pack(padx=24, pady=(0, 12), anchor="w")

    # Merger banner image (loads AFTER Tk root exists)
    try:
        img_path = os.path.join("ui", "assets", "titanpark_merge_message.png")
        pil_img = Image.open(img_path)

        # Resize to fit the card width nicely
        target_w = 700
        w, h = pil_img.size
        scale = target_w / float(w)
        pil_img = pil_img.resize((int(w * scale), int(h * scale)), Image.LANCZOS)

        merge_img = ImageTk.PhotoImage(pil_img, master=frame.winfo_toplevel())

        merge_img_label = tk.Label(card, image=merge_img, bg=theme.CARD_BG)
        merge_img_label.image = merge_img  # prevent garbage collection
        merge_img_label.pack(padx=24, pady=(0, 12), anchor="w")

    except Exception as e:
        logger.warning(f"Could not load merge image: {e}")


    


# Login Page
def show_login(frame):
    """Displays the Login Page."""
    set_active_button("Login")
    clear_content(frame)

    # Centered card container for the login form (NEW)
    card_frame = tk.Frame(
        frame,
        bg=TP_CARD_BG,                 # dark card background
        bd=0,
        highlightbackground="#1F2937", # subtle border
        highlightthickness=1,
        padx=40, 
        pady=30,
    )
    card_frame.pack(pady=80)           # center the card vertically

    header_label = tk.Label(
        card_frame,
        text="Login Page",
        font=HEADER_FONT, 
        bg=TP_CARD_BG, 
        fg=TP_TEXT_PRIMARY, 
        bd=0, 
        highlightthickness=0,
        relief="flat", 
    )
    header_label.pack(pady=10)

    # Email
    email_label = tk.Label(
        card_frame,
        text="Email:",
        bg=TP_CARD_BG, 
        fg=TP_TEXT_PRIMARY, 
        font=BASE_FONT, 
    )
    email_label.pack(pady=(10, 5))
    email_entry = tk.Entry(
        card_frame,
        width=30,
        bg=TP_BG, # inner field background
        fg=TP_TEXT_PRIMARY, 
        insertbackground=TP_TEXT_PRIMARY,
        bd=0,
        highlightthickness=0,
        font=BASE_FONT, 
    )
    email_entry.pack(pady=(0, 10))

    # Password
    password_label = tk.Label(
        card_frame,
        text="Password:",
        bg=TP_CARD_BG, 
        fg=TP_TEXT_PRIMARY,
        font=BASE_FONT, 
    )
    password_label.pack(pady=(10, 5))
    # Frame to hold password entry and eye icon
    pw_frame = tk.Frame(card_frame, bg=TP_CARD_BG)  # keep same card bg
    pw_frame.pack(pady=(0, 10))

    password_entry = tk.Entry(
        pw_frame,
        width=30,
        show="*",
        bg=TP_BG,               # inner field bg
        fg=TP_TEXT_PRIMARY,
        insertbackground=TP_TEXT_PRIMARY,
        bd=0,  
        highlightthickness=0,
        font=BASE_FONT, 
    )
    password_entry.grid(row=0, column=0)

    # Eye icon to toggle password visibility
    show_pw = False  # Track toggle state

    def toggle_password():
        """Toggle password visibility for both password fields."""
        nonlocal show_pw
        show_pw = not show_pw
        if show_pw:
            password_entry.config(show="")
            eye_button.config(image=eye_icon)
        else:
            password_entry.config(show="*")
            eye_button.config(image=eye_icon)

    # Load small eye icons
    try:
        eye_icon = tk.PhotoImage(file=os.path.join("icons", "eye_icon.png"))
    except Exception as e:
        logger.warning(f"Could not load eye icons: {e}")
        eye_icon = None

    # Make the eye icon sit on a lighter navy chip so it is visible on dark backgrounds
    eye_button = tk.Button(
        pw_frame,
        image=eye_icon,
        width=24,
        height=24,
        command=toggle_password,
        bg="#1F2937",          # lighter navy so the dark eye stands out
        activebackground="#1F2937",
        relief="flat",
        bd=0,
    )
    eye_button.image = eye_icon  # Keep a reference to prevent garbage collection
    eye_button.grid(row=0, column=1, padx=5)


    def handle_login():
        """Handles login(need to connect to database)"""
        global login_status, current_user
        email = email_entry.get().strip().lower()
        password = password_entry.get()
        logger.debug(f"Attempting login with email: {email}")
        # user = users.get(email)
        conn = get_db_connection()
        # Check if connection was successful
        if not conn:
            messagebox.showerror(
                "Database Error",
                "Could not connect to the database. Please try again later.",
            )
            logger.error("Login failed: Database connection error.")
            return
        cursor = conn.cursor()
        cursor.execute(
            "SELECT id, first_name, last_name, password_hash FROM users WHERE email = ?",
            (email,),
        )
        user = cursor.fetchone()
        conn.close()

        if user and bcrypt.checkpw(password.encode("utf-8"), user[3].encode("utf-8")):
            login_status = True
            current_user = {
                "id": user[0],
                "email": email,
                "first_name": user[1],
                "last_name": user[2],
            }
            display_name = f"{user[1]} {user[2]}"
            status_var.set(f"Logged in as: {display_name}")
            messagebox.showinfo("Login Successful", f"Welcome back, {display_name}!")
            logger.info(f"User '{email}' logged in successfully.")
            show_preferences(frame)  # Redirect to preferences page after login
            update_nav_buttons()  # Refreshes button states
        else:
            messagebox.showerror(
                "Login Failed", "Invalid email or password. Please try again."
            )
            logger.warning(f"Login failed for email: {email}")

    # Login Button (Need to add function for logging in)
    login_button = tk.Button(
        card_frame,
        text="Login",
        width=15,
        command=handle_login,
        bg="#D9D9D9",
        fg="#0A1931",   # <-- NEW: TitanPark dark blue text
        activebackground=TP_ACCENT, 
        activeforeground=TP_TEXT_PRIMARY, 
        bd=0,  
        font=BASE_FONT, 
    )
    login_button.pack(pady=(20, 10))

    # Forgot password link
    forgot_password_label = tk.Label(
        card_frame,
        text="Forgot password?",
        fg="#3B82F6",          # Titan-ish blue link
        cursor="hand2",
        bg=TP_CARD_BG, 
        font=BASE_FONT, 
    )
    forgot_password_label.pack(pady=(5, 2))
    forgot_password_label.bind("<Button-1>", lambda e: show_forgot_password(frame))

    # Registration link
    reg_label = tk.Label(
        card_frame,
        text="Don't have an account? Register",
        fg="#3B82F6",  
        cursor="hand2",
        bg=TP_CARD_BG, 
        font=BASE_FONT,
    )
    reg_label.pack(pady=(2, 10))
    reg_label.bind("<Button-1>", lambda e: show_registration(frame))



def show_forgot_password(frame):
    """Open a modal password reset prompt without leaking user enumeration."""
    logger.info("User initiated forgot password process.")

    parent = frame.winfo_toplevel()
    popup = tk.Toplevel(parent)
    popup.title("Password Reset")
    popup.geometry("400x220")

    # Make it modal
    popup.transient(parent)
    popup.grab_set()

    tk.Label(popup, text="Reset Your Password", font=(TP_FONT_FAMILY, 14, "bold")).pack(
        pady=12
    )

    tk.Label(popup, text="Enter the email associated with your account:").pack(
        pady=(0, 6)
    )

    email_var = tk.StringVar()
    email_entry = ttk.Entry(popup, textvariable=email_var, width=36)
    email_entry.pack(pady=(0, 10))

    def is_valid_email(s: str) -> bool:
        """Very light client-side check (server must verify)."""
        return "@" in s and "." in s.split("@")[-1]

    def submit_reset():
        candidate = email_var.get().strip().lower()
        if not is_valid_email(candidate):
            messagebox.showerror(
                "Invalid Email",
                "Please enter a valid email address.",
                parent=popup,
            )
            return

        # Prevent account enumeration: always show same message
        messagebox.showinfo(
            "If the email exists",
            "If an account exists, you'll receive reset instructions.",
            parent=popup,
        )

        popup.destroy()

    ttk.Button(popup, text="Submit", command=submit_reset).pack(pady=6)
    ttk.Button(popup, text="Cancel", command=popup.destroy).pack()

    email_entry.focus_set()


# Logout
def show_logout(frame):
    """Handles user logging out."""
    set_active_button("Logout")
    global login_status, current_user
    clear_content(frame)
    logger.info("User initaited logout.")

    login_status = False  # reset login status
    current_user = None  # clear current user

    messagebox.showinfo("Logout Successful", "You have been logged out.")
    logger.info("User logged out successfully.")
    show_home(frame)  # Redirect to home page after logout
    update_nav_buttons()  # Refresh button states


# Registration page
def show_registration(frame):
    """Display for Registration Page"""
    set_active_button("Registration")
    global login_status, current_user
    logger.info("Displaying User Registration Form")
    clear_content(frame)
    theme.style_main_frame(frame)  # NEW: TitanPark background for registration
    header_label = tk.Label(frame, text="User Registration", font=(TP_FONT_FAMILY, 20, "bold"))
    header_label.configure(bg=theme.CONTENT_BG, fg=theme.TEXT_PRIMARY) 
    header_label.pack(pady=20)

    # Registration Form Frame
    reg_frame = ttk.Frame(frame)
    reg_frame.pack(pady=10)

    # First name
    first_name_label = ttk.Label(reg_frame, text="First Name:")
    first_name_label.grid(row=0, column=0, padx=5, pady=5, sticky="w")
    first_name_entry = ttk.Entry(reg_frame, width=30)
    first_name_entry.grid(row=0, column=1, padx=5, pady=5)

    # Last name
    last_name_label = ttk.Label(reg_frame, text="Last Name:")
    last_name_label.grid(row=1, column=0, padx=5, pady=5, sticky="w")
    last_name_entry = ttk.Entry(reg_frame, width=30)
    last_name_entry.grid(row=1, column=1, padx=5, pady=5)

    # Email
    email_label = ttk.Label(reg_frame, text="Email:")
    email_label.grid(row=2, column=0, padx=5, pady=5, sticky="w")
    email_entry = ttk.Entry(reg_frame, width=30)
    email_entry.grid(row=2, column=1, padx=5, pady=5)

    # Password
    password_label = ttk.Label(reg_frame, text="Password:")
    password_label.grid(row=3, column=0, padx=5, pady=5, sticky="w")
    password_entry = ttk.Entry(reg_frame, width=30, show="*")
    password_entry.grid(row=3, column=1, padx=5, pady=5)

    # Confirm Password
    confirm_label = ttk.Label(reg_frame, text="Confirm Password:")
    confirm_label.grid(row=4, column=0, padx=5, pady=5, sticky="w")
    confirm_entry = ttk.Entry(reg_frame, width=30, show="*")
    confirm_entry.grid(row=4, column=1, padx=5, pady=5)

    password_hint = tk.Label(
        reg_frame,
        text="Password must be at least 8 characters long and include numbers and special characters.",
        font=(TP_FONT_FAMILY, 8),
        fg="gray",
    )
    password_hint.grid(row=5, column=1, sticky="w", padx=5, pady=(0, 5))

    def check_password_strength(event=None):
        """Checks password strength and provides visual feedback."""
        password = password_entry.get()
        special_chars = "!@#$%^&*()-_=+[{]}\\|;:'\",<.>/?`~"

        weak_color = "#ffcccc"  # Light red
        strong_color = "#ccffcc"  # Light green
        neutral_color = "white"  # Default

        # Empty field → neutral
        if not password:
            password_entry.config(background=neutral_color)
            return

        # Validate password strength
        if (
            len(password) < 8
            or not any(char.isdigit() for char in password)
            or not any(char in special_chars for char in password)
        ):
            password_entry.config(background=weak_color)
        else:
            password_entry.config(background=strong_color)

    # Bind live feedback to typing
    password_entry.bind("<KeyRelease>", check_password_strength)

    # Eye icon to toggle password visibility
    show_pw = False  # Track toggle state

    def toggle_password():
        """Toggle password visibility for both password fields."""
        nonlocal show_pw
        show_pw = not show_pw
        if show_pw:
            password_entry.config(show="")
            confirm_entry.config(show="")
            eye_button.config(image=eye_icon)
        else:
            password_entry.config(show="*")
            confirm_entry.config(show="*")
            eye_button.config(image=eye_icon)

    # Load small eye icons
    try:
        eye_icon = tk.PhotoImage(file=os.path.join("icons", "eye_icon.png"))
    except Exception as e:
        logger.warning(f"Could not load eye icons: {e}")
        eye_icon = None

    # Same lighter navy chip for the registration eye icon so it stays visible
    eye_button = tk.Button(
        reg_frame,
        image=eye_icon,
        width=24,
        height=24,
        command=toggle_password,
        bg="#1F2937",
        activebackground="#1F2937",
        relief="flat",
        bd=0,
    )
    eye_button.image = eye_icon  # Keep a reference to prevent garbage collection
    eye_button.grid(row=3, column=2, padx=5)



    def handle_registration():
        """Handles User Registration"""
        first_name = first_name_entry.get().strip()
        last_name = last_name_entry.get().strip()
        email = email_entry.get().strip().lower()
        password = password_entry.get().strip()
        confirm_password = confirm_entry.get().strip()

        if (
            not first_name
            or not last_name
            or not email
            or not password
            or not confirm_password
        ):
            messagebox.showerror("Error", "All fields are required.")
            return
        if password != confirm_password:
            messagebox.showerror("Error", "Passwords do not match.")
            password_entry.config(background="#ffcccc")
            confirm_entry.config(background="#ffcccc")
            return
        if not first_name:
            messagebox.showerror("Input Error", "Please enter your full name.")
            logger.warning("Registration failed: Full name not provided.")
            first_name_entry.config(bg="#ffcccc")
            return
        if not last_name:
            messagebox.showerror("Input Error", "Please enter your last name.")
            logger.warning("Registration failed: Last name not provided.")
            last_name_entry.config(bg="#ffcccc")
            return
        if not email or "@" not in email:
            messagebox.showerror("Input Error", "Please enter a valid email address.")
            logger.warning("Registration failed: Invalid email format.")
            email_entry.config(bg="#ffcccc")
            return

        # check if email already exists in DB
        conn = get_db_connection()

        if not conn:  
            messagebox.showerror(  
                "Database Error",  
                "Could not connect to the database. Please try again later.",  
            )  
            logger.error(
                "Registration failed: Database connection error."
            )  
            return  

        cursor = conn.cursor()
        cursor.execute("SELECT id FROM users WHERE email = ?", (email,))
        existing_user = cursor.fetchone()
        conn.close()

        if existing_user:
            messagebox.showerror("Error", "Email already registered. Please login.")
            return

        # Special characters
        password_special_chars = r"!@#$%^&*()-_=+[{]}\|;:'\",<.>/?'~"
        if (
            len(password) < 8
            or not any(char.isdigit() for char in password)
            or not any(char in password_special_chars for char in password)
        ):
            messagebox.showerror(
                "Input Error",
                "Password must be at least 8 characters long and include numbers and special characters.",
            )
            logger.warning("Registration failed: Weak Password.")
            return

        # Hash the password before storing
        password_hash = bcrypt.hashpw(
            password.encode("utf-8"), bcrypt.gensalt()
        ).decode("utf-8")

        try:
            user_id = db_add.add_user(
                first_name, last_name, email, None, None, password_hash
            )
            logger.info(f"New user registered with ID: {email}")
            messagebox.showinfo("Success", "Registration successful! Please login.")
            logger.info(f"User '{email}' registered successfully.")
            show_login(frame)
        except sqlite3.IntegrityError:
            messagebox.showerror("Error", "Email already registered. Please login.")
            logger.warning(
                f"Registration failed: Email '{email}' already exists in database."
            )
        except Exception as e:
            messagebox.showerror("Error", f"An error occurred during registration: {e}")
            logger.error(f"Registration failed due to error: {e}")
            return

    # Registration Button
    # reg_button = tk.Button(
    #     frame, text="Register", width=20, command=handle_registration
    # )
    # reg_button.pack(pady=20)
    reg_button = tk.Button(  # NEW: TitanPark-style registration button
        frame,
        text="Register",
        command=handle_registration,
    )
    reg_button.configure( 
        bg=theme.ACCENT_BLUE,
        fg="white",
        activebackground="#1E40AF",
        activeforeground="white",
        relief="flat",
        borderwidth=0,
        padx=16,
        pady=8,
        font=(TP_FONT_FAMILY, 11, "bold"),
        cursor="hand2",
    )
    # Tkinter rule: you must not mix pack and grid in the same parent widget.
    # Doing that will cause runtime geometry warnings/errors and weird layout.
    reg_button.pack(pady=20)


# Preferences Page (need to add functionality to load preferences from database)


def show_preferences(frame):
    global current_user
    """Display for Preferences"""
    if not login_status:
        messagebox.showwarning("Access Denied", "Please login to set preferences.")
        logger.warning("Unauthorized access attempt to Preferences Form.")
        return

    set_active_button("Preferences")
    logger.info("Displaying the Preferences Form.")
    clear_content(frame)

    header_label = tk.Label(
        frame, text="Preferences Page", font=(TP_FONT_FAMILY, 14, "bold")
    )
    header_label.pack(pady=20)

    pref_frame = ttk.Frame(frame)
    pref_frame.pack(pady=10)

    db_prefs = {}
    try:
        if current_user and "id" in current_user:
            db_prefs = get_user_preferences(current_user["id"]) or {}
    except Exception as e:
        logger.error("Failed to fetch user preferences: %s", e)
        db_prefs = {}

    exisiting_prefs = ["AI", "Machine Learning", "Data Science"]

    college_label = ttk.Label(pref_frame, text="College of:")
    college_label.grid(row=0, column=0, padx=5, pady=5, sticky="e")
    college_var = tk.StringVar(value=current_user.get("college", ""))
    college_combo = ttk.Combobox(
        pref_frame, textvariable=college_var, state="readonly", width=45
    )
    college_combo.grid(row=0, column=1, padx=5, pady=5, sticky="w")

    department_label = ttk.Label(pref_frame, text="Department:")
    department_label.grid(row=1, column=0, padx=5, pady=5, sticky="e")
    department_var = tk.StringVar(value=current_user.get("department", ""))
    department_combo = ttk.Combobox(
        pref_frame, textvariable=department_var, state="readonly", width=45
    )
    department_combo.grid(row=1, column=1, padx=5, pady=5, sticky="w")

    degree_level_label = ttk.Label(pref_frame, text="Degree Level:")
    degree_level_label.grid(row=2, column=0, padx=5, pady=5, sticky="e")
    degree_level_var = tk.StringVar(value=current_user.get("degree_level", ""))
    degree_level_combo = ttk.Combobox(
        pref_frame, textvariable=degree_level_var, state="readonly", width=45
    )
    degree_level_combo.grid(row=2, column=1, padx=5, pady=5, sticky="w")

    degree_label = ttk.Label(pref_frame, text="Degree:")
    degree_label.grid(row=3, column=0, padx=5, pady=5, sticky="e")
    degree_var = tk.StringVar(value=current_user.get("degree", ""))
    degree_combo = ttk.Combobox(
        pref_frame, textvariable=degree_var, state="readonly", width=45
    )
    degree_combo.grid(row=3, column=1, padx=5, pady=5, sticky="w")

    job_label = ttk.Label(pref_frame, text="Preferred Job:")
    job_label.grid(row=4, column=0, padx=5, pady=5, sticky="e")
    job_var = tk.StringVar(value=current_user.get("job", ""))
    job_combo = ttk.Combobox(
        pref_frame, textvariable=job_var, state="readonly", width=45
    )
    job_combo.grid(row=4, column=1, padx=5, pady=5, sticky="w")

    job_desc_label = ttk.Label(frame, text="Job Description:")
    job_desc_label.pack(pady=(10, 0), anchor="w", padx=20)
    job_desc_text = tk.Text(frame, height=5, wrap="word", width=100)
    job_desc_text.pack(pady=5, padx=20, fill="x")

    college_name_to_id = {}

    try:
        colleges = get_colleges()
        college_name_to_id = {row["name"]: row["college_id"] for row in colleges}
        college_names = list(college_name_to_id.keys())
        college_combo["values"] = college_names

        selected_college_name = None
        pref_college_id = db_prefs.get("college_id")
        if pref_college_id is not None:
            for row in colleges:
                if row["college_id"] == pref_college_id:
                    selected_college_name = row["name"]
                    break

        if selected_college_name and selected_college_name in college_names:
            college_var.set(selected_college_name)
        else:
            college_var.set("Select your college")

        pref_department_id = db_prefs.get("department_id")
        department_names = []
        if pref_college_id is not None:
            departments = get_departments(pref_college_id)
            department_names = [row["name"] for row in departments]
            department_combo["values"] = department_names

            selected_dept_name = None
            if pref_department_id is not None:
                for row in departments:
                    if row["department_id"] == pref_department_id:
                        selected_dept_name = row["name"]
                        break
            if selected_dept_name and selected_dept_name in department_names:
                department_var.set(selected_dept_name)
        else:
            department_combo["values"] = []

        # Pre-populate degree levels, degrees, and jobs based on stored preferences  
        pref_degree_level_id = db_prefs.get("degree_level_id")  
        pref_degree_id = db_prefs.get("degree_id")  
        pref_job_id = db_prefs.get("job_id")  

        if pref_department_id is not None:  
            try:  
                levels = get_degree_levels(pref_department_id)  
                level_names = [row["name"] for row in levels]  
                degree_level_combo["values"] = level_names  

                selected_level_name = None  
                if pref_degree_level_id is not None:  
                    for row in levels:  
                        if row["degree_level_id"] == pref_degree_level_id:  
                            selected_level_name = row["name"]  
                            break  
                if (
                    selected_level_name and selected_level_name in level_names
                ):  
                    degree_level_var.set(selected_level_name)  

                    degrees = get_degrees(pref_degree_level_id)  
                    degree_names = [row["name"] for row in degrees]  
                    degree_combo["values"] = degree_names  

                    selected_degree_name = None  
                    if pref_degree_id is not None:  
                        for row in degrees:  
                            if row["degree_id"] == pref_degree_id:  
                                selected_degree_name = row["name"]  
                                break  
                    if (
                        selected_degree_name and selected_degree_name in degree_names
                    ):  
                        degree_var.set(selected_degree_name)  

                        jobs = get_jobs_by_degree(pref_degree_id)  
                        job_names = [job["name"] for job in jobs]  
                        job_combo["values"] = job_names  

                        selected_job_name = None  
                        if pref_job_id is not None:  
                            for job in jobs:  
                                if job["job_id"] == pref_job_id:  
                                    selected_job_name = job["name"]  
                                    job_desc_text.delete("1.0", "end")  
                                    job_desc_text.insert(
                                        "1.0", job.get("description", "")
                                    )  
                                    break  
                        if (
                            selected_job_name and selected_job_name in job_names
                        ):  
                            job_var.set(selected_job_name)  
            except Exception as pref_exc:  
                logger.error(
                    "Failed to pre-populate degree/job data: %s", pref_exc
                )  
        else:  
            degree_level_combo["values"] = []  
            degree_combo["values"] = []  
            job_combo["values"] = []  

    except Exception as e:
        logger.error("Failed to load colleges/departments for preferences: %s", e)
        college_var.set("Select your college")
        department_combo["values"] = []

    def on_college_selected(event=None):  
        """Update departments when a college is selected."""  
        selected_name = college_var.get()  
        college_id = college_name_to_id.get(selected_name)  

        # Clear downstream combos when college changes  
        department_combo["values"] = []  
        department_var.set("")  
        degree_level_combo["values"] = []  
        degree_level_var.set("")  
        degree_combo["values"] = []  
        degree_var.set("")  
        job_combo["values"] = []  
        job_var.set("")  
        job_desc_text.delete("1.0", "end")  

        if college_id is None:  
            return  
        try:  
            departments = get_departments(college_id)  
            dept_names = [row["name"] for row in departments]  
            department_combo["values"] = dept_names  
        except Exception as exc:  
            logger.error(
                "Failed to refresh departments for college '%s': %s", selected_name, exc
            )  
            department_combo["values"] = []  

    def on_department_selected(event=None):  
        """Update degree levels when a department is selected."""  
        selected_college_name = college_var.get()  
        selected_dept_name = department_var.get()  
        college_id = college_name_to_id.get(selected_college_name)  

        degree_level_combo["values"] = []  
        degree_level_var.set("")  
        degree_combo["values"] = []  
        degree_var.set("")  
        job_combo["values"] = []  
        job_var.set("")  
        job_desc_text.delete("1.0", "end")  

        if college_id is None or not selected_dept_name:  
            return  

        try:  
            departments = get_departments(college_id)  
            department_id = None  
            for row in departments:  
                if row["name"] == selected_dept_name:  
                    department_id = row["department_id"]  
                    break  
            if department_id is None:  
                logger.warning(
                    "Department '%s' not found for college_id %s",
                    selected_dept_name,
                    college_id,
                )  
                return  
            levels = get_degree_levels(department_id)  
            names = [row["name"] for row in levels]  
            degree_level_combo["values"] = names  
        except Exception as exc:  
            logger.error(
                "Failed to refresh degree levels for department '%s': %s",
                selected_dept_name,
                exc,
            )  

    def on_degree_level_selected(event=None):  
        """Update degrees when a degree level is selected."""  
        selected_college_name = college_var.get()  
        selected_dept_name = department_var.get()  
        selected_level_name = degree_level_var.get()  
        college_id = college_name_to_id.get(selected_college_name)  

        degree_combo["values"] = []  
        degree_var.set("")  
        job_combo["values"] = []  
        job_var.set("")  
        job_desc_text.delete("1.0", "end")  

        if (
            college_id is None or not selected_dept_name or not selected_level_name
        ):  
            return  

        try:  
            departments = get_departments(college_id)  
            department_id = None  
            for row in departments:  
                if row["name"] == selected_dept_name:  
                    department_id = row["department_id"]  
                    break  
            if department_id is None:  
                logger.warning(
                    "Department '%s' not found while resolving degree levels.",
                    selected_dept_name,
                )  
                return  

            levels = get_degree_levels(department_id)  
            degree_level_id = None  
            for row in levels:  
                if row["name"] == selected_level_name:  
                    degree_level_id = row["degree_level_id"]  
                    break  
            if degree_level_id is None:  
                logger.warning(
                    "Degree level '%s' not found for department_id %s",
                    selected_level_name,
                    department_id,
                )  
                return  

            degrees = get_degrees(degree_level_id)  
            names = [row["name"] for row in degrees]  
            degree_combo["values"] = names  
        except Exception as exc:  
            logger.error(
                "Failed to refresh degrees for degree level '%s': %s",
                selected_level_name,
                exc,
            )  

    def on_degree_selected(event=None):  
        """Update jobs when a degree is selected."""  
        selected_college_name = college_var.get()  
        selected_dept_name = department_var.get()  
        selected_level_name = degree_level_var.get()  
        selected_degree_name = degree_var.get()  
        college_id = college_name_to_id.get(selected_college_name)  

        job_combo["values"] = []  
        job_var.set("")  
        job_desc_text.delete("1.0", "end")  

        if (
            college_id is None
            or not selected_dept_name
            or not selected_level_name
            or not selected_degree_name
        ):  
            return  

        try:  
            departments = get_departments(college_id)  
            department_id = None  
            for row in departments:  
                if row["name"] == selected_dept_name:  
                    department_id = row["department_id"]  
                    break  
            if department_id is None:  
                logger.warning(
                    "Department '%s' not found while resolving degrees.",
                    selected_dept_name,
                )  
                return  

            levels = get_degree_levels(department_id)  
            degree_level_id = None  
            for row in levels:  
                if row["name"] == selected_level_name:  
                    degree_level_id = row["degree_level_id"]  
                    break  
            if degree_level_id is None:  
                logger.warning(
                    "Degree level '%s' not found while resolving degrees.",
                    selected_level_name,
                )  
                return  

            degrees = get_degrees(degree_level_id)  
            degree_id = None  
            for row in degrees:  
                if row["name"] == selected_degree_name:  
                    degree_id = row["degree_id"]  
                    break  
            if degree_id is None:  
                logger.warning(
                    "Degree '%s' not found for degree_level_id %s",
                    selected_degree_name,
                    degree_level_id,
                )  
                return  

            jobs = get_jobs_by_degree(degree_id)  
            names = [job["name"] for job in jobs]  
            job_combo["values"] = names  
        except Exception as exc:  
            logger.error(
                "Failed to refresh jobs for degree '%s': %s",
                selected_degree_name,
                exc,
            )  

    def on_job_selected(event=None):  
        """Update job description when a job is selected."""  
        selected_job_name = job_var.get()  
        selected_degree_name = degree_var.get()  
        selected_level_name = degree_level_var.get()  
        selected_dept_name = department_var.get()  
        selected_college_name = college_var.get()  

        job_desc_text.delete("1.0", "end")  

        if (
            not selected_job_name
            or not selected_degree_name
            or not selected_level_name
            or not selected_dept_name
        ):  
            return  

        college_id = college_name_to_id.get(selected_college_name)  
        if college_id is None:  
            return  

        try:  
            departments = get_departments(college_id)  
            department_id = None  
            for row in departments:  
                if row["name"] == selected_dept_name:  
                    department_id = row["department_id"]  
                    break  
            if department_id is None:  
                return  

            levels = get_degree_levels(department_id)  
            degree_level_id = None  
            for row in levels:  
                if row["name"] == selected_level_name:  
                    degree_level_id = row["degree_level_id"]  
                    break  
            if degree_level_id is None:  
                return  

            degrees = get_degrees(degree_level_id)  
            degree_id = None  
            for row in degrees:  
                if row["name"] == selected_degree_name:  
                    degree_id = row["degree_id"]  
                    break  
            if degree_id is None:  
                return  

            jobs = get_jobs_by_degree(degree_id)  
            for job in jobs:  
                if job["name"] == selected_job_name:  
                    job_desc_text.insert(
                        "1.0", job.get("description", "")
                    )  
                    break  
        except Exception as exc:  
            logger.error(
                "Failed to update job description for job '%s': %s",
                selected_job_name,
                exc,
            )  

    college_combo.bind("<<ComboboxSelected>>", on_college_selected)  
    department_combo.bind("<<ComboboxSelected>>", on_department_selected)  
    degree_level_combo.bind(
        "<<ComboboxSelected>>", on_degree_level_selected
    )  
    degree_combo.bind("<<ComboboxSelected>>", on_degree_selected)  
    job_combo.bind("<<ComboboxSelected>>", on_job_selected)  

    # Start with empty, DB-driven values; handlers fill these in.  
    degree_level_combo["values"] = []  #  Changed Code
    degree_combo["values"] = []  #  Changed Code
    job_combo["values"] = []  #  Changed Code

    def save_preferences():
        """Saves user preferences (now persisted to DB and in-memory)."""
        prefs = {
            "college": college_var.get(),
            "department": department_var.get(),
            "degree_level": degree_level_var.get(),
            "degree": degree_var.get(),
            "job": job_var.get(),
            "job_description": job_desc_text.get("1.0", "end").strip(),
        }
        current_user.update(prefs)
        logger.info(f"User preferences saved (in-memory): {prefs}")

        # Persist ID-based preferences to User_Preferences  
        try:  
            college_id = None  
            department_id = None  
            degree_level_id = None  
            degree_id = None  
            job_id = None  

            selected_college_name = college_var.get()  
            if (
                selected_college_name and selected_college_name in college_name_to_id
            ):  
                college_id = college_name_to_id[selected_college_name]  

            if college_id is not None and department_var.get():  
                departments = get_departments(college_id)  
                for row in departments:  
                    if row["name"] == department_var.get():  
                        department_id = row["department_id"]  
                        break  

            if department_id is not None and degree_level_var.get():  
                levels = get_degree_levels(department_id)  
                for row in levels:  
                    if row["name"] == degree_level_var.get():  
                        degree_level_id = row["degree_level_id"]  
                        break  

            if degree_level_id is not None and degree_var.get():  
                degrees = get_degrees(degree_level_id)  
                for row in degrees:  
                    if row["name"] == degree_var.get():  
                        degree_id = row["degree_id"]  
                        break  

            if degree_id is not None and job_var.get():  
                jobs = get_jobs_by_degree(degree_id)  
                for job in jobs:  
                    if job["name"] == job_var.get():  
                        job_id = job["job_id"]  
                        break  

            db_pref_payload = {  
                "college_id": college_id,  
                "department_id": department_id,  
                "degree_level_id": degree_level_id,  
                "degree_id": degree_id,  
                "job_id": job_id,  
            }  
            if current_user and "id" in current_user:  
                ok = save_user_preferences(
                    current_user["id"], db_pref_payload
                )  
                if not ok:  
                    logger.error(
                        "save_user_preferences returned False for user_id %s",
                        current_user["id"],
                    )  
        except Exception as exc:  
            logger.error(
                "Failed to persist preferences to database: %s", exc
            )  

        messagebox.showinfo("Preferences Saved", "Your preferences have been saved.")

    def clear_preferences():
        """Clears all preference fields"""
        college_var.set("")
        department_var.set("")
        degree_level_var.set("")
        degree_var.set("")
        job_var.set("")
        job_desc_text.delete("1.0", "end")
        logger.info("User cleared all preferences fields.")

        for key in [
            "college",
            "department",
            "degree_level",
            "degree",
            "job",
            "job_description",
        ]:
            current_user[key] = ""
        logger.info("Current user preferences reset in memory.")
        messagebox.showinfo(
            "Preferences Cleared", "All preference fields have been cleared."
        )

    save_button = tk.Button(
        frame, text="Save Preferences", width=20, command=save_preferences
    )
    save_button.pack(pady=20)

    clear_button = tk.Button(
        frame,
        text="Clear Preferences",
        width=20,
        bg="#FF6666",
        command=clear_preferences,
    )
    clear_button.pack(pady=5)


# Placeholder for recommendations page
def show_recommendations(frame):
    """Display for Recommendations Page"""
    # Guard to prevent unauthorized access
    if not login_status:
        messagebox.showwarning("Access Denied", "Please login to view recommendations.")
        logger.warning("Unauthorized access attempt to Recommendations Page.")
        return
    set_active_button("Recommendations")
    logger.info("Displaying Recommendations Page")
    clear_content(frame)
    header_label = tk.Label(
        frame, text="Course Recommendations", font=(TP_FONT_FAMILY, 14)
    )
    header_label.pack(pady=20)

    # Generate Recommendations Button (need to add function to generate recommendations)
    generate_button = tk.Button(
        frame,
        text="Generate Recommendations",
        width=25,
        command=lambda: generate_recommendations_ui(frame),
    )
    generate_button.pack(pady=10)

    # Recommendations Display Frame
    rec_frame = ttk.Frame(frame)
    rec_frame.pack(pady=10, padx=20, fill="both", expand=True)


#  Parse recommednations function
def parse_recommendations(raw_response):
    """
    Parses the raw AI response (JSON string) into a structured list of course recommendations.

    :param raw_response: str, The raw JSON response from the AI model.
    :return: list of dicts, Each dict contains course details.
    """
    recommendations = []
    try:
        # Parse the JSON string into a Python list
        data = json.loads(raw_response)
        logger.debug("Parsed JSON response successfully.")

        if isinstance(data, list):
            for course in data:
                # Optional: Validate required keys
                required_keys = [
                    "Course Code",
                    "Course Name",
                    "Rating",
                    "Prerequisites",
                    "Explanation",
                ]
                if all(key in course for key in required_keys):
                    recommendations.append(course)
                else:
                    logger.warning(f"Course data missing required keys: {course}")
        else:
            logger.error("AI response is not a list.")
    except json.JSONDecodeError as jde:
        logger.error(f"JSON decoding failed: {jde}")
    except Exception as e:
        logger.error(f"Error parsing AI recommendations: {e}")
    return recommendations


def display_recommendations_ui(rec_frame, recommendations):
    """Displays the list of recommendations in the given frame with toggleable explanations."""
    clear_content(rec_frame)

    if not recommendations:
        messagebox.showinfo("No Recommendations", "No recommendations available.")
        return

    # Create a Canvas widget inside rec_frame
    canvas = tk.Canvas(
        rec_frame,
        borderwidth=0,
        background=theme.CONTENT_BG,  # NEW: dark background for recs
        highlightthickness=0,
    )
    scrollbar = ttk.Scrollbar(rec_frame, orient="vertical", command=canvas.yview)
    scrollable_frame = ttk.Frame(canvas, padding=(10, 10, 10, 10))

    scrollable_frame.bind(
        "<Configure>", lambda e: canvas.configure(scrollregion=canvas.bbox("all"))
    )

    canvas.create_window((0, 0), window=scrollable_frame, anchor="nw")
    canvas.configure(yscrollcommand=scrollbar.set)

    canvas.pack(side="left", fill="both", expand=True, padx=10, pady=10)
    scrollbar.pack(side="right", fill="y", pady=10)
    rec_frame.pack(fill="both", expand=True)

    for rec in recommendations:
        rec_container = ttk.Frame(
            scrollable_frame, relief="solid", borderwidth=1, padding=(10, 10)
        )
        rec_container.pack(padx=5, pady=5, fill="x", expand=True)

        # Course Name and Code
        course_label = ttk.Label(
            rec_container,
            text=f"{rec.get('Course Name', 'N/A')} ({rec.get('Course Code', 'N/A')})",
            font=(TP_FONT_FAMILY, 12, "bold"),
            background="#ffffff",
        )
        course_label.pack(anchor="w", padx=5, pady=5)

        # Units
        units = rec.get("Units", "N/A")
        units_label = ttk.Label(
            rec_container, text=f"Units: {units}", background="#ffffff"
        )
        units_label.pack(anchor="w", padx=5)

        # Rating
        rating = rec.get("Rating", "N/A")
        rating_label = ttk.Label(
            rec_container, text=f"Rating: {rating}/100", background="#ffffff"
        )
        rating_label.pack(anchor="w", padx=5)

        # Prerequisites
        prereqs = rec.get("Prerequisites", "")
        prereq_text = prereqs if prereqs else "None"
        prereq_label = ttk.Label(
            rec_container, text=f"Prerequisites: {prereq_text}", background="#ffffff"
        )
        prereq_label.pack(anchor="w", padx=5, pady=5)

        # Toggle Button for Explanation
        toggle_btn = ttk.Button(rec_container, text="Show Explanation")
        toggle_btn.pack(anchor="w", padx=5, pady=5)

        # Explanation Label (Initially Hidden)
        explanation = rec.get("Explanation", "No explanation provided.")
        explanation_label = ttk.Label(
            rec_container,
            text=explanation,
            wraplength=800,
            justify="left",
            background="#e6e6e6",
            padding=(5, 5),
        )
        # Do not pack the explanation_label yet (hidden by default)

        def toggle_explanation(label=explanation_label, button=toggle_btn):
            """Toggle the visibility of the explanation label."""
            if label.winfo_ismapped():
                label.pack_forget()
                button.config(text="Show Explanation")
            else:
                label.pack(anchor="w", padx=5, pady=5)
                button.config(text="Hide Explanation")

        toggle_btn.config(command=toggle_explanation)

        # Optional: Button to view more details
        details_btn = ttk.Button(
            rec_container,
            text="View Details",
            command=lambda c=rec: show_course_details(rec_container, c),  # NEW: pass course data
        )
        details_btn.pack(anchor="e", padx=5, pady=5)


# Function to generate and display recommendations (Need to add live AI functionality and database)
def generate_recommendations_ui(frame):
    """Generates and displays course recommednations (Placeholder need to add functionality with AI and database)"""
    global current_user

    clear_content(frame)
    set_active_button("Recommendations")
    header_label = tk.Label(
        frame, text="Course Recommendations", font=(TP_FONT_FAMILY, 14)
    )
    header_label.pack(pady=20)

    # Loading label
    loading_label = tk.Label(
        frame, text="Generating recommendations, please wait...", font=(TP_FONT_FAMILY, 12)
    )
    loading_label.pack(pady=10)
    frame.update()

    try:
        required_fields = ["college", "department", "degree_level", "degree", "job"]
        missing_fields = [
            field
            for field in required_fields
            if field not in current_user or not current_user[field]
        ]
        if missing_fields:
            messagebox.showwarning(
                "Incomplete Preferences",
                f"Please complete your preferences before generating recommendations. Missing: {', '.join(missing_fields)}",
            )
            logger.warning(
                f"Cannot generate recommendations, missing preferences: {missing_fields}"
            )
            show_preferences(frame)
            return

        # Parse electives from CSV
        csv_path = os.path.join("database", "courses.csv")
        if not os.path.exists(csv_path):
            raise FileNotFoundError(f"Electives CSV file not found at {csv_path}")

        with open(csv_path, "r", encoding="utf-8") as f:
            csv_text = f.read()
        degree_electives = _parse_degree_electives_csv(csv_text)

        # Get recommendations from AI module
        job_name = current_user["job"]
        degree_name = current_user["degree"]
        job_id = 1  # Placeholder job ID

        response = get_recommendations_ai(
            job_id=job_id,
            job_name=job_name,
            degree_name=degree_name,
            degree_electives=degree_electives,
        )
        recommendations = parse_recommendations(response)
        if not recommendations:
            messagebox.showerror(
                "AI Error", "Failed to parse recommendations. Please try again."
            )
            logger.error("No recommednations parsed from AI response.")
            return
        rec_frame = frame.winfo_children()[-1]  # Get the last child, which is rec_frame
        clear_content(rec_frame)
        display_recommendations_ui(rec_frame, recommendations)

        # Old Logic
        """
        # Parse JSON response
        rec_data = json.loads(response)
        loading_label.destroy()  # Remove loading label

        # Display recommendations
        results_frame = ttk.Frame(frame)
        results_frame.pack(pady=10, padx=20, fill="both", expand=True)

        canvas = tk.Canvas(results_frame)
        scrollbar = ttk.Scrollbar(results_frame, orient="vertical", command=canvas.yview)
        scrollable_frame = ttk.Frame(canvas)

        scrollable_frame.bind(
            "<Configure>",
            lambda e: canvas.configure(
                scrollregion=canvas.bbox("all")
            ))
        canvas.create_window((0, 0), window=scrollable_frame, anchor="nw")
        canvas.configure(yscrollcommand=scrollbar.set)
        canvas.pack(side="left", fill="both", expand=True)
        scrollbar.pack(side="right", fill="y")

        # Show each recommended course
        if isinstance(rec_data, list) and rec_data:
            for course in rec_data:
                title = course.get("Course Name", "N/A")
                desc = course.get("Description", "No description available.")
                units = course.get("Units", "N/A")
                prereqs = ", ".join([course.get(f"Prereq{i}", "") for i in range(1, 4) if course.get(f"Prereq{i}")])
                card = ttk.LabelFrame(scrollable_frame, text=title)
                card.pack(fill="x", pady=5, padx=5)

                info = f"Units: {units}\nPrerequisites: {prereqs}\n\n{desc}"
                tk.Label(card, text=info, justify = "left", wraplength=800, font=(TP_FONT_FAMILY, 10, "bold")).pack(anchor="w", padx=10, pady=5)

        else:
           tk.Label(scrollable_frame, text="No recommendations found.", font=(TP_FONT_FAMILY, 12)).pack(pady=20)
           logger.info("No recommendations returned from AI module.")
 """
        logger.info("Course recommendations generated and displayed successfully.")
    except Exception as e:
        messagebox.showerror("Error", f"An error occurred: {e}")
        logger.error(f"Error checking user preferences: {e}")
        return


def save_recommendations_to_db(recommendations):
    """Saves Recommendations to the database (Placeholder function)"""
    saved_count = 0


# Placeholder for course details page
def show_course_details(frame, course=None):  # NEW: accept optional course dict
    """Display for course details"""
    clear_content(frame)
    text = "Course Details Page"
    if course is not None: 
        text = f"{course.get('Course Name', 'Course Details')} ({course.get('Course Code', 'N/A')})"
    tk.Label(frame, text=text, font=(TP_FONT_FAMILY, 14)).pack(pady=20)


# Placeholder for profile page
def show_profile(frame):
    """Display for User Profile and Account Settings"""
    logger.info("Displaying Profile Page")
    set_active_button("Profile")
    clear_content(frame)
    global current_user

    profile_header = tk.Label(frame, text="User Profile", font=(TP_FONT_FAMILY, 14))
    profile_header.pack(pady=20)

    full_name = f"{current_user.get('first_name', 'N/A')} {current_user.get('last_name', '')}".strip()
    profile_name_label = tk.Label(
        frame, text=f"Name: {full_name}", font=(TP_FONT_FAMILY, 12)
    )
    profile_name_label.pack(pady=5)

    profile_email_label = tk.Label(
        frame, text=f"Email: {current_user.get('email', 'N/A')}", font=(TP_FONT_FAMILY, 12)
    )
    profile_email_label.pack(pady=5)

    # Section heading (NEW)
    settings_title = tk.Label(
        frame,
        text="Account Settings",
        font=SUBHEADER_FONT,
        bg=TP_BG,
        fg=TP_TEXT_PRIMARY,
        bd=0, 
        highlightthickness=0,
        relief="flat",
        anchor="w", 
    )
    settings_title.pack(pady=(20, 5), fill="x", padx=20)

    settings_frame = ttk.Frame(frame)  # (CHANGED from LabelFrame)
    settings_frame.pack(pady=(0, 20), fill="x", padx=20)


    def change_password():
        """Changes Password"""
        logger.info("User initiated password change.")
        password_window = tk.Toplevel(frame)
        password_window.title("Change Password")

        current_password_label = ttk.Label(password_window, text="Current Password:")
        current_password_label.pack(pady=10, padx=10, anchor="w")
        current_password_entry = ttk.Entry(password_window, width=30, show="*")
        current_password_entry.pack(pady=5, padx=10, anchor="w")

        new_password_label = ttk.Label(password_window, text="New Password:")
        new_password_label.pack(pady=10, padx=10, anchor="w")
        new_password_entry = ttk.Entry(password_window, width=30, show="*")
        new_password_entry.pack(pady=5, padx=10, anchor="w")

        confirm_new_pw_label = ttk.Label(password_window, text="Confirm New Password:")
        confirm_new_pw_label.pack(pady=10, padx=10, anchor="w")
        confirm_new_pw_entry = ttk.Entry(password_window, width=30, show="*")
        confirm_new_pw_entry.pack(pady=5, padx=10, anchor="w")

        def perform_password_change():
            current_password = current_password_entry.get().strip()
            new_password = new_password_entry.get().strip()
            confirm_password = confirm_new_pw_entry.get().strip()

            # open db connection
            conn = get_db_connection()
            cursor = conn.cursor()

            # get stored hashed password from db
            cursor.execute(
                "SELECT password_hash FROM users WHERE email = ?",
                (current_user["email"],),
            )
            row = cursor.fetchone()

            if not row:
                messagebox.showerror(
                    "Error",
                    "User record not found in database.",
                    parent=password_window,
                )
                conn.close()
                return

            stored_hash = row[0]

            # verify current password matches the stored hash
            if not bcrypt.checkpw(
                current_password.encode("utf-8"), stored_hash.encode("utf-8")
            ):
                messagebox.showerror(
                    "Error", "Current password is incorrect.", parent=password_window
                )
                conn.close()
                return

            # confirm new passwords match
            if new_password != confirm_password:
                messagebox.showerror(
                    "Error", "New passwords do not match.", parent=password_window
                )
                conn.close()
                return

            if len(new_password) < 8:
                messagebox.showerror(
                    "Error",
                    "Password must be at least 8 characters long.",
                    parent=password_window,
                )
                return

            # hash new password
            new_hash = bcrypt.hashpw(
                new_password.encode("utf-8"), bcrypt.gensalt()
            ).decode("utf-8")

            # update password in DB
            cursor.execute(
                "UPDATE users SET password_hash = ? WHERE email = ?",
                (new_hash, current_user["email"]),
            )
            conn.commit()
            conn.close()

            messagebox.showinfo(
                "Success", "Password changed successfully!", parent=password_window
            )
            logger.info(f"User '{current_user['email']}' changed password.")
            password_window.destroy()

        save_password_button = ttk.Button(
            password_window, text="Save Password", command=perform_password_change
        )
        save_password_button.pack(pady=20)

    change_password_button = tk.Button(   # (CHANGED to tk.Button for custom colors)
        settings_frame,
        text="Change Password",
        command=change_password,
        bg=TP_ACCENT,  
        fg=TP_TEXT_PRIMARY, 
        activebackground=TP_ACCENT,
        activeforeground=TP_TEXT_PRIMARY, 
        bd=0,
        font=BASE_FONT,     
    )
    change_password_button.pack(pady=10, padx=10, fill="x")


# Placeholder for Help Page
def show_help(frame):
    """Display the Help Page"""
    logger.info("Displaying Help Page")
    clear_content(frame)
    set_active_button("Help")
    theme.style_main_frame(frame)  # NEW: TitanPark background for Help

    header_label = ttk.Label(frame, text="Help & Support", font=(TP_FONT_FAMILY, 20))
    header_label.configure(
        background=theme.CONTENT_BG, foreground=theme.TEXT_PRIMARY
    ) 
    header_label.pack(pady=20)

    help_frame = ttk.Frame(frame)
    help_frame.pack(pady=10, padx=20, fill="both", expand=True)

    help_text = (
        "Welcome to the Smart Elective Advisor Help Center!\n\n"
        "If you need help navigating the application or have any questions, we've got you covered.\n\n"
        "1. Use Guides: Detailed manuals to help you explore and make the most of the application's features\n\n"
        "2. FAQs: Quick answers to the most common questions from other users.\n\n"
        "3. Contact Support: Need personalized help? Reach out to our support team at support@university.edu\n\n"
    )
    help_label = ttk.Label(
        help_frame,
        text=help_text,
        font=(TP_FONT_FAMILY, 14),
        wraplength=800,
        justify="left",
    )
    help_label.configure(
        background=theme.CARD_BG, foreground=theme.TEXT_MUTED
    )
    help_label.pack(pady=10)

    search_label = ttk.Label(
        help_frame, text="Search Help Topics:", font=(TP_FONT_FAMILY, 12)
    )
    search_label.pack(pady=5, anchor="w")
    search_entry = ttk.Entry(help_frame, width=50)
    search_entry.pack(pady=5, anchor="w")

    def search_help():
        query = search_entry.get()
        messagebox.showinfo("Coming soon", "coming soon")

    search_button = ttk.Button(help_frame, text="Search", command=search_help)
    search_button.pack(pady=5, anchor="w")

    # Push the About button to the bottom-right  
    help_frame.pack_propagate(False)  
    spacer = ttk.Frame(help_frame)  
    spacer.pack(fill="both", expand=True)  
    about_button = ttk.Button(  
        help_frame,
        text="About",
        command=lambda: show_about_dialog(frame),
    )  
    about_button.pack(pady=10, anchor="e")  


def main_test_ui(option: int) -> bool:
    """
    UI test dispatcher:
      option 1 -> launch the real GUI (blocking; user must close window)
      option 2 -> sanity create/destroy root without entering mainloop (fast)
      option 3 -> launch GUI and auto-close after 1 second (useful for CI)
    Returns True on success, False on failure.
    """
    logger.info("main_test_ui: selected option %s", option)

    if option == 1:
        try:
            main_int_ui()
            return True
        except Exception:
            logger.exception("main_test_ui option 1 failed")
            return False

    elif option == 2:
        try:
            root = tk.Tk()
            root.update_idletasks()
            root.destroy()
            logger.info("main_test_ui option 2: sanity create/destroy succeeded")
            return True
        except Exception:
            logger.exception("main_test_ui option 2 failed")
            return False

    elif option == 3:
        try:
            # Start the GUI in a separate thread and auto-close after 1 second.
            def _run_and_close():
                root = tk.Tk()
                root.title("Smart Elective Advisor (auto-close test)")
                label = tk.Label(root, text="Auto-close test (1s)")
                label.pack(padx=10, pady=10)
                # schedule close after 1000 ms
                root.after(1000, root.destroy)
                try:
                    root.mainloop()
                except Exception:
                    logger.exception("Exception in auto-close GUI thread")

            t = threading.Thread(target=_run_and_close, daemon=True)
            t.start()
            # wait a bit for thread to run and GUI to close
            time.sleep(1.5)
            logger.info("main_test_ui option 3: auto-close GUI test completed")
            return True
        except Exception:
            logger.exception("main_test_ui option 3 failed")
            return False

    else:
        logger.error("main_test_ui: unknown option %s", option)
        return False


if __name__ == "__main__":
    main_test_ui(1)<|MERGE_RESOLUTION|>--- conflicted
+++ resolved
@@ -25,14 +25,11 @@
 from database.db_operations import get_colleges, get_departments, get_user_preferences
 
 # Import About dialog
-<<<<<<< HEAD
 from ui.app_version import show_about_dialog  # Added Code
 from ui.gui_titanpark_integration import show_parking_helper, show_parking_history_helper
-=======
 from ui.app_version import show_about_dialog
 from ui.gui_titanpark_integration import show_parking_helper
 from ui import theme  # NEW: TitanPark-themed colors and styles
->>>>>>> 67f33656
 
 logger = logging.getLogger(__name__)  # Reuse the global logger
 
@@ -123,11 +120,8 @@
     )
 
     content_frame.grid(row=0, column=1, sticky="nsew", padx=5, pady=5)
-<<<<<<< HEAD
     content_frame.set_active_button = set_active_button
-=======
     theme.style_main_frame(content_frame)  # NEW: TitanPark content background
->>>>>>> 67f33656
 
     # Styles for sidebar buttons (UPDATED FOR TITANPARK LOOK)
     style = ttk.Style()
@@ -192,12 +186,8 @@
         ("Preferences", "icons/preferences.png", show_preferences),
         ("Recommendations", "icons/recommendations.png", show_recommendations),
         ("Profile", "icons/profile.png", show_profile),
-<<<<<<< HEAD
         ("Parking", "icons/parking.png", show_parking_helper),  # Added Code
         ("Parking History", "icons/parking-area.png", show_parking_history_helper),
-=======
-        ("Parking", "icons/parking.png", show_parking_helper),  
->>>>>>> 67f33656
         ("Help", "icons/help.png", show_help),
     ]
 
