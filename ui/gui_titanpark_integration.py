# ui/gui_titanpark_integration.py
import os
<<<<<<< HEAD
import requests
import pandas as pd
=======
>>>>>>> 67f33656
import tkinter as tk
from tkinter import messagebox
from tkcalendar import Calendar
from datetime import date
import matplotlib.pyplot as plt
import matplotlib.dates as mdates
from matplotlib.backends.backend_tkagg import FigureCanvasTkAgg
from matplotlib.figure import Figure

from PIL import Image, ImageTk

from titanpark_integration.client import TitanParkError
from titanpark_integration.recommendation import recommend_parking_now

<<<<<<< HEAD
=======
from ui import theme


>>>>>>> 67f33656
def _clear_frame(frame) -> None:
    for widget in frame.winfo_children():
        widget.destroy()


def show_parking_helper(frame):
    _clear_frame(frame)

    try:
        frame.configure(bg=theme.CONTENT_BG)
    except Exception:
        pass

    # --- Logo (above header) ---
    try:
        here = os.path.dirname(__file__)  # .../ui
        logo_path = os.path.join(here, "assets", "titanpark_logo.png")

        img = Image.open(logo_path)
        target_width = 180
        w, h = img.size
        scale = target_width / float(w)
        img = img.resize((int(w * scale), int(h * scale)), Image.LANCZOS)

        logo = ImageTk.PhotoImage(img, master=frame.winfo_toplevel())

        logo_label = tk.Label(frame, image=logo, bg=theme.CONTENT_BG)
        logo_label.image = logo  # keep reference
        logo_label.pack(pady=(24, 10))
    except Exception as e:
        print(f"[TitanPark] Could not load logo: {e}")

    header = tk.Label(
        frame,
        text="Find Parking Fast, with TitanPark",
        font=theme.FONT_TITLE,
        bg=theme.CONTENT_BG,
        fg=theme.TEXT_PRIMARY,
    )
    header.pack(pady=(0, 12))

    result_label = tk.Label(
        frame,
        text="",
        wraplength=600,
        justify="left",
        font=theme.FONT_BODY,
        bg=theme.CONTENT_BG,
        fg=theme.TEXT_MUTED,
    )
    result_label.pack(pady=10)

    def refresh():
        try:
            rec = recommend_parking_now(
                preferred_structures=["Nutwood Structure", "State College Structure"]
            )
        except TitanParkError as exc:
            messagebox.showerror("TitanPark Error", str(exc))
            return
        except Exception as exc:
            messagebox.showerror("Unexpected error", str(exc))
            return

        if rec is None:
            result_label.config(text="No good parking options are available right now.")
        else:
            result_label.config(text=rec.explanation)

<<<<<<< HEAD
    tk.Button(frame, text="Check Parking Now", command=refresh).pack(pady=5)

def show_parking_history_helper(frame):
    """Display the TitanPark parking history helper UI in the given frame."""
    _clear_frame(frame)
    if hasattr(frame, 'set_active_button'):
        frame.set_active_button("Parking History")
    parking_url = os.getenv('TITANPARK_API_BASE_URL')

    def _refresh():
        graph_frame.pack_forget()
        result_label.pack_forget()
        m,d,y = cal.get_date().split('/')
        selected_date = f'20{y}-{m.zfill(2)}-{d.zfill(2)}'
        res = requests.get(f"{parking_url}/history/parking_data/{selected_date}")
        history = res.json()['history']
        if len(history) == 0:
            result_label.config(text="There is no data for this day")
            result_label.pack(pady=10)
        else:
            history_df = pd.DataFrame(history)
            # Convert datetime to Pacific time
            history_df['datetime'] = pd.to_datetime(history_df['datetime'])
            history_df['datetime'] = history_df['datetime'].dt.tz_localize('US/Pacific')

            # Create graph
            fig = Figure(figsize=(10, 6), dpi=100)
            ax = fig.add_subplot(111)

            # Plot each structure
            for struct_name in history_df['struct_name'].unique():
                struct_data = history_df[history_df['struct_name'] == struct_name]
                struct_data = struct_data.sort_values('datetime')
                ax.plot(
                    struct_data['datetime'],
                    struct_data['perc_full'] * 100,
                    marker='o',
                    label=struct_name,
                    linewidth=2
                    )
                
            # Set labels
            ax.set_xlabel("Time", fontsize=12)
            ax.set_ylabel("Percent Full (%)", fontsize=12)
            ax.set_title(f"Parking Structure Occupancy ({selected_date})")
            ax.legend(loc='best')
            ax.grid(True, alpha=0.3)
            ax.set_ylim(0, 100)

            # Format x-axis time
            ax.xaxis.set_major_formatter(mdates.DateFormatter('%I:%M %p', tz='US/Pacific'))
            fig.autofmt_xdate()

            # Show graph
            canvas = FigureCanvasTkAgg(fig, master=graph_frame)
            canvas.draw()
            canvas.get_tk_widget().pack(fill=tk.BOTH, expand=True)
            graph_frame.pack(pady=0, fill=tk.BOTH, expand=True)

    # Header
    header = tk.Label(frame, text="Parking Occupancy History", font=("Helvetica", 16))

    # Calendar
    today = date.today()
    cal = Calendar(frame, selectmode = 'day', 
                   year = today.year, month = today.month, day = today.day)

    data_btn = tk.Button(frame, text = "Update Graph", command = _refresh)
    graph_frame = tk.Frame(frame)
    result_label = tk.Label(frame, text="", wraplength=600, justify="left")

    # Display elements
    header.pack(pady=10)
    cal.pack(pady=10)
    data_btn.pack(pady = 10)

    _refresh()
=======
    btn = tk.Button(frame, text="Check Parking Now", command=refresh)
    try:
        theme.style_primary_button(btn)
    except Exception:
        pass
    btn.pack(pady=10)
>>>>>>> 67f33656
<|MERGE_RESOLUTION|>--- conflicted
+++ resolved
@@ -1,10 +1,7 @@
 # ui/gui_titanpark_integration.py
 import os
-<<<<<<< HEAD
 import requests
 import pandas as pd
-=======
->>>>>>> 67f33656
 import tkinter as tk
 from tkinter import messagebox
 from tkcalendar import Calendar
@@ -19,12 +16,9 @@
 from titanpark_integration.client import TitanParkError
 from titanpark_integration.recommendation import recommend_parking_now
 
-<<<<<<< HEAD
-=======
 from ui import theme
 
 
->>>>>>> 67f33656
 def _clear_frame(frame) -> None:
     for widget in frame.winfo_children():
         widget.destroy()
@@ -94,7 +88,6 @@
         else:
             result_label.config(text=rec.explanation)
 
-<<<<<<< HEAD
     tk.Button(frame, text="Check Parking Now", command=refresh).pack(pady=5)
 
 def show_parking_history_helper(frame):
@@ -172,11 +165,9 @@
     data_btn.pack(pady = 10)
 
     _refresh()
-=======
     btn = tk.Button(frame, text="Check Parking Now", command=refresh)
     try:
         theme.style_primary_button(btn)
     except Exception:
         pass
-    btn.pack(pady=10)
->>>>>>> 67f33656
+    btn.pack(pady=10)